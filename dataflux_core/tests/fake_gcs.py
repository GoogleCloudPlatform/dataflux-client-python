"""
Copyright 2024 Google LLC

 Licensed under the Apache License, Version 2.0 (the "License");
 you may not use this file except in compliance with the License.
 You may obtain a copy of the License at

      https://www.apache.org/licenses/LICENSE-2.0

 Unless required by applicable law or agreed to in writing, software
 distributed under the License is distributed on an "AS IS" BASIS,
 WITHOUT WARRANTIES OR CONDITIONS OF ANY KIND, either express or implied.
 See the License for the specific language governing permissions and
 limitations under the License.

Fake GCS package supporting the GCS API methods used for Dataflux.

The fake_gcs package provides Client, Bucket, and GCSObject classes matching the
interfaces used in Dataflux code. The fake is implemented using these classes,
rather than by using an HTTP server and connecting the actual GCS client to the
server, which could be a future improvement.
"""

from __future__ import annotations
import io


class Bucket(object):
    """Bucket represents a bucket in GCS, containing objects."""

    def __init__(self, name: str):
        if not name:
            raise Exception("bucket name must not be empty")
        self.name = name
        self.blobs: dict[str, Blob] = dict()

    def list_blobs(
        self,
        max_results: int = 0,
        start_offset: str = "",
        end_offset: str = "",
        prefix: str = "",
        retry: "google.api_core.retry.retry_unary.Retry" = None,
    ) -> list[Blob]:
        results = []
        for name in sorted(self.blobs):
            if max_results and len(results) == max_results:
                break
            if (not start_offset or name >= start_offset) and (
                not end_offset or name < end_offset
            ):
                if name.startswith(prefix):
                    results.append(self.blobs[name])
        return results

    def blob(self, name: str):
        if name not in self.blobs:
            self.blobs[name] = Blob(name, bucket=self)
        return self.blobs[name]

    def _add_file(self, filename: str, content: bytes, storage_class="STANDARD"):
        self.blobs[filename] = Blob(
            filename, content, self, storage_class=storage_class
        )


class FakeBlobWriter(object):
    """Represents fake BlobWriter."""

    def __init__(self, blob):
        self.blob = blob

    def write(self, data: bytes):
        self.blob.content += data

    def flush(self):
        pass

    def __enter__(self):
<<<<<<< HEAD
        return self
=======
        pass

>>>>>>> 17099822
    def __exit__(self, exc_type, exc_val, exc_tb):
        pass


class Blob(object):
    """Blob represents a GCS blob object.

    Attributes:
        name: The name of the blob.
        retry: A variable tracking the retry policy input.
        content: The byte content of the Blob.
        bucket: The bucket object in which this Blob resides.
        size: The size in bytes of the Blob.
    """

    def __init__(
        self,
        name: str,
        content: bytes = b"",
        bucket: Bucket = None,
        storage_class="STANDARD",
    ):
        self.name = name
        self.retry = None
        self.content = content
        self.bucket = bucket
        self.size = len(self.content)
        self.storage_class = storage_class

    def compose(self, sources: list[str], retry=None):
        b = b""
        for item in sources:
            b += self.bucket.blobs[item.name].content
        self.content = b
        self.retry = retry

    def delete(self, retry=None):
        del self.bucket.blobs[self.name]

    def download_as_bytes(self, retry=None):
        return self.content

    def open(self, mode: str, ignore_flush: bool = False):
        if mode == "rb":
            return io.BytesIO(self.content)
        elif mode == "wb":
            self.content = b""
            return FakeBlobWriter(self)
        raise NotImplementedError("Supported modes strings are 'rb' and 'wb' only.")


class Client(object):
    """Client represents a GCS client which can provide bucket handles."""

    def __init__(self):
        self.buckets: dict[str, Bucket] = dict()
        self.content: dict[str, tuple[str, str]] = dict()

    def bucket(self, name: str) -> Bucket:
        if name not in self.buckets:
            self.buckets[name] = Bucket(name)
            if name in self.content:
                self.buckets[name].content = self.content[name]
        return self.buckets[name]<|MERGE_RESOLUTION|>--- conflicted
+++ resolved
@@ -77,12 +77,7 @@
         pass
 
     def __enter__(self):
-<<<<<<< HEAD
         return self
-=======
-        pass
-
->>>>>>> 17099822
     def __exit__(self, exc_type, exc_val, exc_tb):
         pass
 
